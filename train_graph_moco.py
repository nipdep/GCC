#!/usr/bin/env python
# encoding: utf-8
# File Name: train_graph_moco.py
# Author: Jiezhong Qiu
# Create Time: 2019/12/13 16:44
# TODO:

import argparse
import os
import time

import tensorboard_logger as tb_logger
import torch

from graph_dataset import GraphDataset, batcher
from models.gcn import UnsupervisedGCN
from models.gat import UnsupervisedGAT
from NCE.NCEAverage import MemoryMoCo
from NCE.NCECriterion import NCECriterion, NCESoftmaxLoss
from util import AverageMeter, adjust_learning_rate

try:
    from apex import amp, optimizers
except ImportError:
    pass

def parse_option():

    # fmt: off
    parser = argparse.ArgumentParser("argument for training")

    parser.add_argument("--print_freq", type=int, default=10, help="print frequency")
    parser.add_argument("--tb_freq", type=int, default=500, help="tb frequency")
    parser.add_argument("--save_freq", type=int, default=10, help="save frequency")
    parser.add_argument("--batch_size", type=int, default=32, help="batch_size")
    parser.add_argument("--num_workers", type=int, default=24, help="num of workers to use")
    parser.add_argument("--epochs", type=int, default=60, help="number of training epochs")

    # optimization
    parser.add_argument("--optimizer", type=str, default='sgd', choices=['sgd', 'adam', 'adagrad'], help="optimizer")
    parser.add_argument("--learning_rate", type=float, default=0.005, help="learning rate")
    parser.add_argument("--lr_decay_epochs", type=str, default="120,160,200", help="where to decay lr, can be a list")
    parser.add_argument("--lr_decay_rate", type=float, default=0.0, help="decay rate for learning rate")
    parser.add_argument("--beta1", type=float, default=0.9, help="beta1 for adam")
    parser.add_argument("--beta2", type=float, default=0.999, help="beta2 for Adam")
    parser.add_argument("--weight_decay", type=float, default=1e-5, help="weight decay")
    parser.add_argument("--momentum", type=float, default=0.9, help="momentum")

    # resume
    parser.add_argument("--resume", default="", type=str, metavar="PATH", help="path to latest checkpoint (default: none)")

    # augmentation setting
    parser.add_argument("--aug", type=str, default="1st", choices=["1st", "2nd", "all"])

    parser.add_argument("--amp", action="store_true", help="using mixed precision")
    parser.add_argument("--opt_level", type=str, default="O2", choices=["O1", "O2"])

    # model definition
    parser.add_argument("--model", type=str, default="gcn", choices=["gcn", "gat"])
    parser.add_argument("--num-layer", type=int, default=2)
    parser.add_argument("--readout", type=str, default="avg", choices=["root", "avg", "set2set"])
    parser.add_argument("--layernorm", action="store_true", help="apply layernorm on output feats")
    # other possible choices: ggnn, mpnn, graphsage ...

    # loss function
    parser.add_argument("--softmax", action="store_true", help="using softmax contrastive loss rather than NCE")
    parser.add_argument("--nce_k", type=int, default=16384)
    parser.add_argument("--nce_t", type=float, default=100)

    # random walk
    parser.add_argument("--rw-hops", type=int, default=2048)
    parser.add_argument("--subgraph-size", type=int, default=128)
    parser.add_argument("--restart-prob", type=float, default=0.6)
    parser.add_argument("--hidden-size", type=int, default=64)

    # specify folder
    parser.add_argument("--model_path", type=str, default=None, help="path to save model")
    parser.add_argument("--tb_path", type=str, default=None, help="path to tensorboard")

    # memory setting
    parser.add_argument("--moco", action="store_true", help="using MoCo (otherwise Instance Discrimination)")

    parser.add_argument("--alpha", type=float, default=0.999, help="exponential moving average weight")

    # GPU setting
    parser.add_argument("--gpu", default=None, type=int, help="GPU id to use.")
    # fmt: on

    opt = parser.parse_args()

    iterations = opt.lr_decay_epochs.split(",")
    opt.lr_decay_epochs = list([])
    for it in iterations:
        opt.lr_decay_epochs.append(int(it))

    opt.method = "softmax" if opt.softmax else "nce"

    return opt


def option_update(opt):
    prefix = "Grpah_MoCo{}".format(opt.alpha)
<<<<<<< HEAD
    opt.model_name = "{}_{}_{}_{}_lr_{}_decay_{}_bsz_{}_moco_{}_nce_t{}_readout_{}_subgraph_{}_rw_hops_{}_restart_prob_{}_optimizer_{}".format(
=======
    opt.model_name = "{}_{}_{}_{}_lr_{}_decay_{}_bsz_{}_moco_{}_nce_t{}_readout_{}_subgraph_{}_rw_hops_{}_restart_prob_{}_layernorm_{}".format(
>>>>>>> e942e0a2
        prefix,
        opt.method,
        opt.nce_k,
        opt.model,
        opt.learning_rate,
        opt.weight_decay,
        opt.batch_size,
        opt.moco,
        opt.nce_t,
        opt.readout,
        opt.subgraph_size,
        opt.rw_hops,
        opt.restart_prob,
<<<<<<< HEAD
        opt.optimizer
=======
        opt.layernorm
>>>>>>> e942e0a2
    )

    if opt.amp:
        opt.model_name = "{}_amp_{}".format(opt.model_name, opt.opt_level)

    opt.model_name = "{}_aug_{}".format(opt.model_name, opt.aug)

    opt.model_folder = os.path.join(opt.model_path, opt.model_name)
    if not os.path.isdir(opt.model_folder):
        os.makedirs(opt.model_folder)

    opt.tb_folder = os.path.join(opt.tb_path, opt.model_name)
    if not os.path.isdir(opt.tb_folder):
        os.makedirs(opt.tb_folder)
    return opt


def moment_update(model, model_ema, m):
    """ model_ema = m * model_ema + (1 - m) model """
    for p1, p2 in zip(model.parameters(), model_ema.parameters()):
        p2.data.mul_(m).add_(1 - m, p1.detach().data)


def train_moco(
    epoch, train_loader, model, model_ema, contrast, criterion, optimizer, logger, opt
):
    """
    one epoch training for moco
    """

    model.train()
    model_ema.eval()

    def set_bn_train(m):
        classname = m.__class__.__name__
        if classname.find("BatchNorm") != -1:
            m.train()

    model_ema.apply(set_bn_train)

    batch_time = AverageMeter()
    data_time = AverageMeter()
    loss_meter = AverageMeter()
    epoch_loss_meter = AverageMeter()
    prob_meter = AverageMeter()

    end = time.time()
    for idx, batch in enumerate(train_loader):
        data_time.update(time.time() - end)
        graph_q, graph_k = batch.graph_q, batch.graph_k
        graph_q_feat = graph_q.ndata["x"].cuda(opt.gpu)
        graph_k_feat = graph_k.ndata["x"].cuda(opt.gpu)
        bsz = graph_q.batch_size

        # ===================forward=====================

        feat_q = model(graph_q, graph_q_feat)
        if opt.moco:
            with torch.no_grad():
                feat_k = model_ema(graph_k, graph_k_feat)
        else:
            # end-to-end by back-propagation (the two encoders can be different).
            feat_k = model_ema(graph_k, graph_k_feat)

        if opt.readout == "root":
            feat_q = feat_q[batch.graph_q_roots]
            feat_k = feat_k[batch.graph_k_roots]

        assert feat_q.shape == (graph_q.batch_size, opt.hidden_size)

        out = contrast(feat_q, feat_k)

        loss = criterion(out)
        prob = out[:, 0].mean()

        # ===================backward=====================
        optimizer.zero_grad()
        if opt.amp:
            with amp.scale_loss(loss, optimizer) as scaled_loss:
                scaled_loss.backward()
        else:
            loss.backward()
        optimizer.step()

        # ===================meters=====================
        loss_meter.update(loss.item(), bsz)
        epoch_loss_meter.update(loss.item(), bsz)
        prob_meter.update(prob.item(), bsz)

        if opt.moco:
            moment_update(model, model_ema, opt.alpha)

        torch.cuda.synchronize()
        batch_time.update(time.time() - end)
        end = time.time()

        # print info
        if (idx + 1) % opt.print_freq == 0:
            print(
                "Train: [{0}][{1}/{2}]\t"
                "BT {batch_time.val:.3f} ({batch_time.avg:.3f})\t"
                "DT {data_time.val:.3f} ({data_time.avg:.3f})\t"
                "loss {loss.val:.3f} ({loss.avg:.3f})\t"
                "prob {prob.val:.3f} ({prob.avg:.3f})".format(
                    epoch,
                    idx + 1,
                    len(train_loader),
                    batch_time=batch_time,
                    data_time=data_time,
                    loss=loss_meter,
                    prob=prob_meter,
                )
            )
            print(out[0])

        # tensorboard logger
        if (idx + 1) % opt.tb_freq == 0:
            global_step = epoch * len(train_loader) + idx
            logger.log_value("moco_loss", loss_meter.avg, global_step)
            logger.log_value("moco_prob", prob_meter.avg, global_step)
            logger.log_value(
                "learning_rate", optimizer.param_groups[0]["lr"], global_step
            )
            loss_meter.reset()
            prob_meter.reset()
    return epoch_loss_meter.avg


def main(args):
    args = option_update(args)

    assert args.gpu is not None and torch.cuda.is_available()
    print("Use GPU: {} for training".format(args.gpu))

    train_dataset = GraphDataset(
        rw_hops=args.rw_hops,
        subgraph_size=args.subgraph_size,
        restart_prob=args.restart_prob,
        hidden_size=args.hidden_size,
    )
    train_loader = torch.utils.data.DataLoader(
        dataset=train_dataset,
        batch_size=args.batch_size,
        collate_fn=batcher(),
        shuffle=True,
        num_workers=args.num_workers,
    )

    # create model and optimizer
    n_data = len(train_dataset)

    if args.model == "gcn":
        model = UnsupervisedGCN(hidden_size=args.hidden_size, num_layer=args.num_layer, readout=args.readout, layernorm=args.layernorm)
        model_ema = UnsupervisedGCN(
            hidden_size=args.hidden_size, num_layer=args.num_layer, readout=args.readout, layernorm=args.layernorm
        )
    elif args.model == "gat":
        model = UnsupervisedGAT(
                hidden_size=args.hidden_size, num_layer=args.num_layer, readout=args.readout
                )
        model_ema = UnsupervisedGAT(
                hidden_size=args.hidden_size, num_layer=args.num_layer, readout=args.readout
                )
    else:
        raise NotImplementedError("model not supported {}".format(args.model))

    # copy weights from `model' to `model_ema'
    if args.moco:
        moment_update(model, model_ema, 0)

    # set the contrast memory and criterion
    contrast = MemoryMoCo(
        args.hidden_size, n_data, args.nce_k, args.nce_t, args.softmax
    ).cuda(args.gpu)

    assert args.softmax
    criterion = NCESoftmaxLoss() if args.softmax else NCECriterion(n_data)
    criterion = criterion.cuda(args.gpu)

    model = model.cuda(args.gpu)
    model_ema = model_ema.cuda(args.gpu)

    if args.optimizer == 'sgd':
        optimizer = torch.optim.SGD(
            model.parameters(),
            lr=args.learning_rate,
            momentum=args.momentum,
            weight_decay=args.weight_decay,
        )
    elif args.optimizer == 'adam':
        optimizer = torch.optim.Adam(
            model.parameters(),
            lr=args.learning_rate,
            betas=(args.beta1, args.beta2),
            weight_decay=args.weight_decay
        )
    elif args.optimizer == 'adagrad':
        optimizer = torch.optim.Adagrad(
            model.parameters(),
            lr=args.learning_rate,
            lr_decay=args.lr_decay_rate,
            weight_decay=args.weight_decay
        )
    else:
        raise NotImplementedError

    # set mixed precision
    if args.amp:
        model, optimizer = amp.initialize(model, optimizer, opt_level=args.opt_level)

    # optionally resume from a checkpoint
    args.start_epoch = 1
    if args.resume:
        if os.path.isfile(args.resume):
            print("=> loading checkpoint '{}'".format(args.resume))
            checkpoint = torch.load(args.resume, map_location="cpu")
            # checkpoint = torch.load(args.resume)
            args.start_epoch = checkpoint["epoch"] + 1
            model.load_state_dict(checkpoint["model"])
            optimizer.load_state_dict(checkpoint["optimizer"])
            contrast.load_state_dict(checkpoint["contrast"])
            if args.moco:
                model_ema.load_state_dict(checkpoint["model_ema"])

            if args.amp and checkpoint["opt"].amp:
                print("==> resuming amp state_dict")
                amp.load_state_dict(checkpoint["amp"])

            print(
                "=> loaded successfully '{}' (epoch {})".format(
                    args.resume, checkpoint["epoch"]
                )
            )
            del checkpoint
            torch.cuda.empty_cache()
        else:
            print("=> no checkpoint found at '{}'".format(args.resume))

    # tensorboard
    logger = tb_logger.Logger(logdir=args.tb_folder, flush_secs=2)

    # routine
    for epoch in range(args.start_epoch, args.epochs + 1):

        adjust_learning_rate(epoch, args, optimizer)
        print("==> training...")

        time1 = time.time()
        loss = train_moco(
            epoch,
            train_loader,
            model,
            model_ema,
            contrast,
            criterion,
            optimizer,
            logger,
            args,
        )
        time2 = time.time()
        print("epoch {}, total time {:.2f}".format(epoch, time2 - time1))

        # save model
        if epoch % args.save_freq == 0:
            print("==> Saving...")
            state = {
                "opt": args,
                "model": model.state_dict(),
                "contrast": contrast.state_dict(),
                "optimizer": optimizer.state_dict(),
                "epoch": epoch,
            }
            if args.moco:
                state["model_ema"] = model_ema.state_dict()
            if args.amp:
                state["amp"] = amp.state_dict()
            save_file = os.path.join(
                args.model_folder, "ckpt_epoch_{epoch}.pth".format(epoch=epoch)
            )
            torch.save(state, save_file)
            # help release GPU memory
            del state

        # saving the model
        print("==> Saving...")
        state = {
            "opt": args,
            "model": model.state_dict(),
            "contrast": contrast.state_dict(),
            "optimizer": optimizer.state_dict(),
            "epoch": epoch,
        }
        if args.moco:
            state["model_ema"] = model_ema.state_dict()
        if args.amp:
            state["amp"] = amp.state_dict()
        save_file = os.path.join(args.model_folder, "current.pth")
        torch.save(state, save_file)
        if epoch % args.save_freq == 0:
            save_file = os.path.join(
                args.model_folder, "ckpt_epoch_{epoch}.pth".format(epoch=epoch)
            )
            torch.save(state, save_file)
        # help release GPU memory
        del state
        torch.cuda.empty_cache()

    return loss


if __name__ == "__main__":
    args = parse_option()

    main(args)
    # import optuna
    # def objective(trial):
    #     args.model_name = 'optuna'
    #     args.epochs = 30
    #     # args.learning_rate = trial.suggest_loguniform('learning_rate', 1e-4, 1e-2)
    #     # args.weight_decay = trial.suggest_loguniform('weight_decay', 1e-7, 1e-4)
    #     # args.batch_size = trial.suggest_categorical('batch_size', [16, 32, 64, 128])
    #     return main(args)

    # study = optuna.load_study(study_name='graph_moco', storage="sqlite:///example.db")
    # study.optimize(objective, n_trials=20)<|MERGE_RESOLUTION|>--- conflicted
+++ resolved
@@ -100,11 +100,7 @@
 
 def option_update(opt):
     prefix = "Grpah_MoCo{}".format(opt.alpha)
-<<<<<<< HEAD
-    opt.model_name = "{}_{}_{}_{}_lr_{}_decay_{}_bsz_{}_moco_{}_nce_t{}_readout_{}_subgraph_{}_rw_hops_{}_restart_prob_{}_optimizer_{}".format(
-=======
-    opt.model_name = "{}_{}_{}_{}_lr_{}_decay_{}_bsz_{}_moco_{}_nce_t{}_readout_{}_subgraph_{}_rw_hops_{}_restart_prob_{}_layernorm_{}".format(
->>>>>>> e942e0a2
+    opt.model_name = "{}_{}_{}_{}_lr_{}_decay_{}_bsz_{}_moco_{}_nce_t{}_readout_{}_subgraph_{}_rw_hops_{}_restart_prob_{}_optimizer_{}_layernorm_{}".format(
         prefix,
         opt.method,
         opt.nce_k,
@@ -118,11 +114,8 @@
         opt.subgraph_size,
         opt.rw_hops,
         opt.restart_prob,
-<<<<<<< HEAD
-        opt.optimizer
-=======
+        opt.optimizer,
         opt.layernorm
->>>>>>> e942e0a2
     )
 
     if opt.amp:
