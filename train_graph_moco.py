--- conflicted
+++ resolved
@@ -119,13 +119,8 @@
 
 
 def option_update(opt):
-<<<<<<< HEAD
-    prefix = "Grpah_MoCo{}".format(opt.alpha)
+    prefix = "GMoCo{}".format(opt.alpha)
     opt.model_name = "{}_{}_{}_{}_{}_layer_{}_lr_{}_decay_{}_bsz_{}_samples_{}_nce_t_{}_nce_k_{}_readout_{}_rw_hops_{}_restart_prob_{}_optimizer_{}_layernorm_{}_s2s_lstm_layer_{}_s2s_iter_{}".format(
-=======
-    prefix = "Graph_MoCo{}".format(opt.alpha)
-    opt.model_name = "{}_{}_{}_{}_{}_{}_layer_{}_lr_{}_decay_{}_bsz_{}_samples_{}_moco_{}_nce_t{}_readout_{}_rw_hops_{}_restart_prob_{}_optimizer_{}_layernorm_{}_s2s_lstm_layer_{}_s2s_iter_{}".format(
->>>>>>> 5a04ad38
         prefix,
         opt.exp,
         opt.dataset,
@@ -304,11 +299,8 @@
             positional_embedding_size=args.positional_embedding_size,
             num_workers=args.num_workers,
             num_samples=args.num_samples,
-<<<<<<< HEAD
-            dgl_graphs_file="./data_bin/dgl/yuxiao_lscc_wo_fb_and_friendster_plus_dgl_built_in_graphs.bin"
-=======
+            dgl_graphs_file="./data_bin/dgl/yuxiao_lscc_wo_fb_and_friendster_plus_dgl_built_in_graphs.bin",
             num_copies=args.num_copies
->>>>>>> 5a04ad38
         )
     else:
         train_dataset = CogDLGraphDataset(
