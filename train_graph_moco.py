#!/usr/bin/env python
# encoding: utf-8
# File Name: train_graph_moco.py
# Author: Jiezhong Qiu
# Create Time: 2019/12/13 16:44
# TODO:

import argparse
import os
import time

import tensorboard_logger as tb_logger
import torch
import dgl
import numpy as np

from graph_dataset import GraphDataset, CogDLGraphDataset, batcher
from models.gcn import UnsupervisedGCN
from models.gat import UnsupervisedGAT
from NCE.NCEAverage import MemoryMoCo
from NCE.NCECriterion import NCECriterion, NCESoftmaxLoss
from util import AverageMeter, adjust_learning_rate
import psutil
import warnings

try:
    from apex import amp, optimizers
except ImportError:
    pass

def parse_option():

    # fmt: off
    parser = argparse.ArgumentParser("argument for training")

    parser.add_argument("--print_freq", type=int, default=10, help="print frequency")
    parser.add_argument("--tb_freq", type=int, default=500, help="tb frequency")
    parser.add_argument("--save_freq", type=int, default=10, help="save frequency")
    parser.add_argument("--batch_size", type=int, default=32, help="batch_size")
    parser.add_argument("--num_workers", type=int, default=24, help="num of workers to use")
    parser.add_argument("--epochs", type=int, default=60, help="number of training epochs")

    # optimization
    parser.add_argument("--optimizer", type=str, default='sgd', choices=['sgd', 'adam', 'adagrad'], help="optimizer")
    parser.add_argument("--learning_rate", type=float, default=0.005, help="learning rate")
    parser.add_argument("--lr_decay_epochs", type=str, default="120,160,200", help="where to decay lr, can be a list")
    parser.add_argument("--lr_decay_rate", type=float, default=0.0, help="decay rate for learning rate")
    parser.add_argument("--beta1", type=float, default=0.9, help="beta1 for adam")
    parser.add_argument("--beta2", type=float, default=0.999, help="beta2 for Adam")
    parser.add_argument("--weight_decay", type=float, default=1e-5, help="weight decay")
    parser.add_argument("--momentum", type=float, default=0.9, help="momentum")

    # resume
    parser.add_argument("--resume", default="", type=str, metavar="PATH", help="path to latest checkpoint (default: none)")

    # augmentation setting
    parser.add_argument("--aug", type=str, default="1st", choices=["1st", "2nd", "all"])

    parser.add_argument("--amp", action="store_true", help="using mixed precision")
    parser.add_argument("--opt_level", type=str, default="O2", choices=["O1", "O2"])

    parser.add_argument("--exp", type=str, default="")

    # dataset definition
    parser.add_argument("--dataset", type=str, default="dgl", choices=["dgl", "wikipedia", "blogcatalog"])

    # model definition
    parser.add_argument("--model", type=str, default="gcn", choices=["gcn", "gat"])
    parser.add_argument("--num-layer", type=int, default=2)
    parser.add_argument("--readout", type=str, default="avg", choices=["root", "avg", "set2set"])
    parser.add_argument("--layernorm", action="store_true", help="apply layernorm on output feats")
    # other possible choices: ggnn, mpnn, graphsage ...

    # loss function
    parser.add_argument("--softmax", action="store_true", help="using softmax contrastive loss rather than NCE")
    parser.add_argument("--nce_k", type=int, default=16384)
    parser.add_argument("--nce_t", type=float, default=100)

    # random walk
    parser.add_argument("--rw-hops", type=int, default=2048)
    parser.add_argument("--subgraph-size", type=int, default=128)
    parser.add_argument("--restart-prob", type=float, default=0.6)
    parser.add_argument("--hidden-size", type=int, default=64)

    # specify folder
    parser.add_argument("--model_path", type=str, default=None, help="path to save model")
    parser.add_argument("--tb_path", type=str, default=None, help="path to tensorboard")

    # memory setting
    parser.add_argument("--moco", action="store_true", help="using MoCo (otherwise Instance Discrimination)")

    parser.add_argument("--alpha", type=float, default=0.999, help="exponential moving average weight")

    # GPU setting
    parser.add_argument("--gpu", default=None, type=int, help="GPU id to use.")
    # fmt: on
    parser.add_argument('--seed', type=int, default=42, help='random seed.')

    opt = parser.parse_args()

    iterations = opt.lr_decay_epochs.split(",")
    opt.lr_decay_epochs = list([])
    for it in iterations:
        opt.lr_decay_epochs.append(int(it))

    opt.method = "softmax" if opt.softmax else "nce"

    return opt


def option_update(opt):
    prefix = "Grpah_MoCo{}".format(opt.alpha)
    opt.model_name = "{}_{}_{}_{}_{}_{}_lr_{}_decay_{}_bsz_{}_moco_{}_nce_t{}_readout_{}_subgraph_{}_rw_hops_{}_restart_prob_{}_optimizer_{}_layernorm_{}".format(
        prefix,
        opt.exp,
        opt.dataset,
        opt.method,
        opt.nce_k,
        opt.model,
        opt.learning_rate,
        opt.weight_decay,
        opt.batch_size,
        opt.moco,
        opt.nce_t,
        opt.readout,
        opt.subgraph_size,
        opt.rw_hops,
        opt.restart_prob,
        opt.optimizer,
        opt.layernorm
    )

    if opt.amp:
        opt.model_name = "{}_amp_{}".format(opt.model_name, opt.opt_level)

    opt.model_name = "{}_aug_{}".format(opt.model_name, opt.aug)

    opt.model_folder = os.path.join(opt.model_path, opt.model_name)
    if not os.path.isdir(opt.model_folder):
        os.makedirs(opt.model_folder)

    opt.tb_folder = os.path.join(opt.tb_path, opt.model_name)
    if not os.path.isdir(opt.tb_folder):
        os.makedirs(opt.tb_folder)
    return opt


def moment_update(model, model_ema, m):
    """ model_ema = m * model_ema + (1 - m) model """
    for p1, p2 in zip(model.parameters(), model_ema.parameters()):
        p2.data.mul_(m).add_(1 - m, p1.detach().data)


def train_moco(
    epoch, train_loader, model, model_ema, contrast, criterion, optimizer, logger, opt
):
    """
    one epoch training for moco
    """

    model.train()
    model_ema.eval()

    def set_bn_train(m):
        classname = m.__class__.__name__
        if classname.find("BatchNorm") != -1:
            m.train()

    model_ema.apply(set_bn_train)

    batch_time = AverageMeter()
    data_time = AverageMeter()
    loss_meter = AverageMeter()
    epoch_loss_meter = AverageMeter()
    prob_meter = AverageMeter()

    end = time.time()
    for idx, batch in enumerate(train_loader):
        data_time.update(time.time() - end)
        graph_q, graph_k = batch.graph_q, batch.graph_k
        graph_q_feat = graph_q.ndata["x"].cuda(opt.gpu)
        graph_k_feat = graph_k.ndata["x"].cuda(opt.gpu)
        bsz = graph_q.batch_size

        # ===================forward=====================

        feat_q = model(graph_q, graph_q_feat)
        if opt.moco:
            with torch.no_grad():
                feat_k = model_ema(graph_k, graph_k_feat)
        else:
            # end-to-end by back-propagation (the two encoders can be different).
            feat_k = model_ema(graph_k, graph_k_feat)

        if opt.readout == "root":
            feat_q = feat_q[batch.graph_q_roots]
            feat_k = feat_k[batch.graph_k_roots]

        assert feat_q.shape == (graph_q.batch_size, opt.hidden_size)

        out = contrast(feat_q, feat_k)

        loss = criterion(out)
        prob = out[:, 0].mean()

        # ===================backward=====================
        optimizer.zero_grad()
        if opt.amp:
            with amp.scale_loss(loss, optimizer) as scaled_loss:
                scaled_loss.backward()
        else:
            loss.backward()
        optimizer.step()

        # ===================meters=====================
        loss_meter.update(loss.item(), bsz)
        epoch_loss_meter.update(loss.item(), bsz)
        prob_meter.update(prob.item(), bsz)

        if opt.moco:
            moment_update(model, model_ema, opt.alpha)

        torch.cuda.synchronize()
        batch_time.update(time.time() - end)
        end = time.time()

        # print info
        if (idx + 1) % opt.print_freq == 0:
            mem = psutil.virtual_memory()
            #  print(f'{idx:8} - {mem.percent:5} - {mem.free/1024**3:10.2f} - {mem.available/1024**3:10.2f} - {mem.used/1024**3:10.2f}')
            #  mem_used.append(mem.used/1024**3)
            print(
                "Train: [{0}][{1}/{2}]\t"
                "BT {batch_time.val:.3f} ({batch_time.avg:.3f})\t"
                "DT {data_time.val:.3f} ({data_time.avg:.3f})\t"
                "loss {loss.val:.3f} ({loss.avg:.3f})\t"
                "prob {prob.val:.3f} ({prob.avg:.3f})\t"
                "max output {out:.3f}\t"
                "mem used {mem:.3f}".format(
                    epoch,
                    idx + 1,
                    len(train_loader),
                    batch_time=batch_time,
                    data_time=data_time,
                    loss=loss_meter,
                    prob=prob_meter,
                    out=out[0].abs().max(),
                    mem=mem.used/1024**3
                )
            )
            #  print(out[0].abs().max())

        # tensorboard logger
        if (idx + 1) % opt.tb_freq == 0:
            global_step = epoch * len(train_loader) + idx
            logger.log_value("moco_loss", loss_meter.avg, global_step)
            logger.log_value("moco_prob", prob_meter.avg, global_step)
            logger.log_value(
                "learning_rate", optimizer.param_groups[0]["lr"], global_step
            )
            loss_meter.reset()
            prob_meter.reset()
    return epoch_loss_meter.avg

# def main(args, trial):
def main(args):
    args = option_update(args)
    assert args.gpu is not None and torch.cuda.is_available()
    print("Use GPU: {} for training".format(args.gpu))

<<<<<<< HEAD
    if args.dataset == "dgl":
        train_dataset = GraphDataset(
            rw_hops=args.rw_hops,
            subgraph_size=args.subgraph_size,
            restart_prob=args.restart_prob,
            hidden_size=args.hidden_size,
        )
    else:
        train_dataset = CogDLGraphDataset(
            dataset=args.dataset,
            rw_hops=args.rw_hops,
            subgraph_size=args.subgraph_size,
            restart_prob=args.restart_prob,
            hidden_size=args.hidden_size,
        )
=======
    print("setting random seeds")
    dgl.random.seed(args.seed)
    np.random.seed(args.seed)
    torch.manual_seed(args.seed)
    torch.cuda.manual_seed(args.seed)

    mem = psutil.virtual_memory()
    print("before construct dataset", mem.used/1024**3)
    train_dataset = GraphDataset(
        rw_hops=args.rw_hops,
        subgraph_size=args.subgraph_size,
        restart_prob=args.restart_prob,
        hidden_size=args.hidden_size,
    )

    mem = psutil.virtual_memory()
    print("before construct dataloader", mem.used/1024**3)
>>>>>>> 11aec155
    train_loader = torch.utils.data.DataLoader(
        dataset=train_dataset,
        batch_size=args.batch_size,
        collate_fn=batcher(),
        shuffle=False,
        num_workers=0
        #  num_workers=args.num_workers,
    )
    mem = psutil.virtual_memory()
    print("before training", mem.used/1024**3)

    # create model and optimizer
    n_data = len(train_dataset)

    if args.model == "gcn":
        model = UnsupervisedGCN(hidden_size=args.hidden_size, num_layer=args.num_layer, readout=args.readout, layernorm=args.layernorm)
        model_ema = UnsupervisedGCN(
            hidden_size=args.hidden_size, num_layer=args.num_layer, readout=args.readout, layernorm=args.layernorm
        )
    elif args.model == "gat":
        model = UnsupervisedGAT(
                hidden_size=args.hidden_size, num_layer=args.num_layer, readout=args.readout, layernorm=args.layernorm
                )
        model_ema = UnsupervisedGAT(
                hidden_size=args.hidden_size, num_layer=args.num_layer, readout=args.readout, layernorm=args.layernorm
                )
    else:
        raise NotImplementedError("model not supported {}".format(args.model))

    # copy weights from `model' to `model_ema'
    if args.moco:
        moment_update(model, model_ema, 0)

    # set the contrast memory and criterion
    contrast = MemoryMoCo(
        args.hidden_size, n_data, args.nce_k, args.nce_t, args.softmax
    ).cuda(args.gpu)

    assert args.softmax
    criterion = NCESoftmaxLoss() if args.softmax else NCECriterion(n_data)
    criterion = criterion.cuda(args.gpu)

    model = model.cuda(args.gpu)
    model_ema = model_ema.cuda(args.gpu)

    if args.optimizer == 'sgd':
        optimizer = torch.optim.SGD(
            model.parameters(),
            lr=args.learning_rate,
            momentum=args.momentum,
            weight_decay=args.weight_decay,
        )
    elif args.optimizer == 'adam':
        optimizer = torch.optim.Adam(
            model.parameters(),
            lr=args.learning_rate,
            betas=(args.beta1, args.beta2),
            weight_decay=args.weight_decay
        )
    elif args.optimizer == 'adagrad':
        optimizer = torch.optim.Adagrad(
            model.parameters(),
            lr=args.learning_rate,
            lr_decay=args.lr_decay_rate,
            weight_decay=args.weight_decay
        )
    else:
        raise NotImplementedError

    # set mixed precision
    if args.amp:
        model, optimizer = amp.initialize(model, optimizer, opt_level=args.opt_level)

    # optionally resume from a checkpoint
    args.start_epoch = 1
    if args.resume:
        if os.path.isfile(args.resume):
            print("=> loading checkpoint '{}'".format(args.resume))
            checkpoint = torch.load(args.resume, map_location="cpu")
            # checkpoint = torch.load(args.resume)
            args.start_epoch = checkpoint["epoch"] + 1
            model.load_state_dict(checkpoint["model"])
            optimizer.load_state_dict(checkpoint["optimizer"])
            contrast.load_state_dict(checkpoint["contrast"])
            if args.moco:
                model_ema.load_state_dict(checkpoint["model_ema"])

            if args.amp and checkpoint["opt"].amp:
                print("==> resuming amp state_dict")
                amp.load_state_dict(checkpoint["amp"])

            print(
                "=> loaded successfully '{}' (epoch {})".format(
                    args.resume, checkpoint["epoch"]
                )
            )
            del checkpoint
            torch.cuda.empty_cache()
        else:
            print("=> no checkpoint found at '{}'".format(args.resume))

    # tensorboard
    logger = tb_logger.Logger(logdir=args.tb_folder, flush_secs=2)

    # routine
    for epoch in range(args.start_epoch, args.epochs + 1):

        adjust_learning_rate(epoch, args, optimizer)
        print("==> training...")

        time1 = time.time()
        loss = train_moco(
            epoch,
            train_loader,
            model,
            model_ema,
            contrast,
            criterion,
            optimizer,
            logger,
            args
        )
        time2 = time.time()
        print("epoch {}, total time {:.2f}".format(epoch, time2 - time1))

        # save model
        if epoch % args.save_freq == 0:
            print("==> Saving...")
            state = {
                "opt": args,
                "model": model.state_dict(),
                "contrast": contrast.state_dict(),
                "optimizer": optimizer.state_dict(),
                "epoch": epoch,
            }
            if args.moco:
                state["model_ema"] = model_ema.state_dict()
            if args.amp:
                state["amp"] = amp.state_dict()
            save_file = os.path.join(
                args.model_folder, "ckpt_epoch_{epoch}.pth".format(epoch=epoch)
            )
            torch.save(state, save_file)
            # help release GPU memory
            del state

        # saving the model
        print("==> Saving...")
        state = {
            "opt": args,
            "model": model.state_dict(),
            "contrast": contrast.state_dict(),
            "optimizer": optimizer.state_dict(),
            "epoch": epoch,
        }
        if args.moco:
            state["model_ema"] = model_ema.state_dict()
        if args.amp:
            state["amp"] = amp.state_dict()
        save_file = os.path.join(args.model_folder, "current.pth")
        torch.save(state, save_file)
        if epoch % args.save_freq == 0:
            save_file = os.path.join(
                args.model_folder, "ckpt_epoch_{epoch}.pth".format(epoch=epoch)
            )
            torch.save(state, save_file)
        # help release GPU memory
        del state
        torch.cuda.empty_cache()

        # if (epoch + 1) % 5 == 0:
        #     trial.report(loss, epoch)
        #     if trial.should_prune():
        #         raise optuna.exceptions.TrialPruned()

    return loss


if __name__ == "__main__":

    warnings.simplefilter('once', UserWarning)
    args = parse_option()

    main(args)
    # import optuna
    # def objective(trial):
    #     args.epochs = 30
    #     args.learning_rate = trial.suggest_loguniform('learning_rate', 1e-3, 1e-2)
    #     args.weight_decay = trial.suggest_loguniform('weight_decay', 1e-5, 1e-3)
    #     args.alpha = 1 - trial.suggest_loguniform('alpha', 1e-4, 1e-2)
    #     return main(args, trial)

    # study = optuna.load_study(study_name='graph_moco', storage="sqlite:///example.db")
    # study.optimize(objective, n_trials=20)<|MERGE_RESOLUTION|>--- conflicted
+++ resolved
@@ -268,7 +268,6 @@
     assert args.gpu is not None and torch.cuda.is_available()
     print("Use GPU: {} for training".format(args.gpu))
 
-<<<<<<< HEAD
     if args.dataset == "dgl":
         train_dataset = GraphDataset(
             rw_hops=args.rw_hops,
@@ -284,7 +283,6 @@
             restart_prob=args.restart_prob,
             hidden_size=args.hidden_size,
         )
-=======
     print("setting random seeds")
     dgl.random.seed(args.seed)
     np.random.seed(args.seed)
@@ -302,7 +300,6 @@
 
     mem = psutil.virtual_memory()
     print("before construct dataloader", mem.used/1024**3)
->>>>>>> 11aec155
     train_loader = torch.utils.data.DataLoader(
         dataset=train_dataset,
         batch_size=args.batch_size,
