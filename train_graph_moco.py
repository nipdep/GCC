--- conflicted
+++ resolved
@@ -8,15 +8,6 @@
 import argparse
 import os
 import time
-<<<<<<< HEAD
-=======
-import argparse
-from util import adjust_learning_rate, AverageMeter
-from NCE.NCEAverage import MemoryMoCo
-from NCE.NCECriterion import NCECriterion
-from NCE.NCECriterion import NCESoftmaxLoss
-from graph_dataset import GraphDataset, batcher
->>>>>>> df06027a
 
 import tensorboard_logger as tb_logger
 import torch
@@ -33,22 +24,6 @@
 except ImportError:
     pass
 
-<<<<<<< HEAD
-
-def parse_option():
-
-    parser = argparse.ArgumentParser('argument for training')
-
-    parser.add_argument('--print_freq', type=int, default=10, help='print frequency')
-    parser.add_argument('--tb_freq', type=int, default=50, help='tb frequency')
-    parser.add_argument('--save_freq', type=int, default=10, help='save frequency')
-    parser.add_argument('--batch_size', type=int, default=128, help='batch_size')
-    parser.add_argument('--num_workers', type=int, default=18, help='num of workers to use')
-    parser.add_argument('--epochs', type=int, default=50, help='number of training epochs')
-
-    # optimization
-    parser.add_argument('--learning_rate', type=float, default=0.001, help='learning rate')
-=======
 def parse_option():
 
 
@@ -63,7 +38,6 @@
 
     # optimization
     parser.add_argument('--learning_rate', type=float, default=0.03, help='learning rate')
->>>>>>> df06027a
     parser.add_argument('--lr_decay_epochs', type=str, default='120,160,200', help='where to decay lr, can be a list')
     parser.add_argument('--lr_decay_rate', type=float, default=0.1, help='decay rate for learning rate')
     parser.add_argument('--beta1', type=float, default=0.5, help='beta1 for adam')
@@ -71,31 +45,12 @@
     parser.add_argument('--weight_decay', type=float, default=1e-4, help='weight decay')
     parser.add_argument('--momentum', type=float, default=0.9, help='momentum')
 
-<<<<<<< HEAD
-    # crop
-    parser.add_argument('--crop', type=float, default=0.2, help='minimum crop')
-=======
-
-    # path
-
-    parser.add_argument('--data_folder', default='', type=str, metavar='PATH',
-                        help='path to data (default: none)')
-    parser.add_argument('--model_path', default='', type=str, metavar='PATH',
-                        help='path to save models (default: none)')
-    parser.add_argument('--tb_path', default='', type=str, metavar='PATH',
-                        help='path to tensorboard (default: none)')
->>>>>>> df06027a
-
     # resume
     parser.add_argument('--resume', default='', type=str, metavar='PATH',
                         help='path to latest checkpoint (default: none)')
 
     # augmentation setting
-<<<<<<< HEAD
-    parser.add_argument('--aug', type=str, default='CJ', choices=['NULL', 'CJ'])
-=======
     parser.add_argument('--aug', type=str, default='1st', choices=['1st', '2nd', 'all'])
->>>>>>> df06027a
 
     # warm up
     parser.add_argument('--warm', action='store_true', help='add warm-up setting')
@@ -104,10 +59,7 @@
 
     # model definition
     parser.add_argument('--model', type=str, default='gcn', choices=['gcn', 'gat'])
-<<<<<<< HEAD
-=======
     # other possible choices: ggnn, mpnn, graphsage ...
->>>>>>> df06027a
 
     # loss function
     parser.add_argument('--softmax', action='store_true', help='using softmax contrastive loss rather than NCE')
@@ -115,8 +67,7 @@
     parser.add_argument('--nce_t', type=float, default=0.07)
     parser.add_argument('--nce_m', type=float, default=0.5)
 
-<<<<<<< HEAD
-    # random walk
+
     parser.add_argument('--rw-hops', type=int, default=2048)
     parser.add_argument('--subgraph-size', type=int, default=128)
     parser.add_argument('--restart-prob', type=int, default=0.6)
@@ -129,9 +80,7 @@
 
     # memory setting
     parser.add_argument('--moco', action='store_true', help='using MoCo (otherwise Instance Discrimination)')
-=======
-    # memory setting
->>>>>>> df06027a
+
     parser.add_argument('--alpha', type=float, default=0.999, help='exponential moving average weight')
 
     # GPU setting
@@ -145,19 +94,11 @@
         opt.lr_decay_epochs.append(int(it))
 
     opt.method = 'softmax' if opt.softmax else 'nce'
-<<<<<<< HEAD
     prefix = 'Grpah_MoCo{}'.format(opt.alpha)
-
-    opt.model_name = '{}_{}_{}_{}_lr_{}_decay_{}_bsz_{}_crop_{}_moco{}'.format(prefix, opt.method, opt.nce_k, opt.model,
-                                                                        opt.learning_rate, opt.weight_decay,
-                                                                        opt.batch_size, opt.crop, opt.moco)
-=======
-    prefix = 'MoCo{}'.format(opt.alpha) if opt.moco else 'InsDis'
 
     opt.model_name = '{}_{}_{}_{}_lr_{}_decay_{}_bsz_{}'.format(prefix, opt.method, opt.nce_k, opt.model,
                                                                         opt.learning_rate, opt.weight_decay,
                                                                         opt.batch_size)
->>>>>>> df06027a
 
     if opt.warm:
         opt.model_name = '{}_warm'.format(opt.model_name)
