--- conflicted
+++ resolved
@@ -16,9 +16,7 @@
 from itertools import accumulate
 import sklearn.preprocessing as preprocessing
 
-<<<<<<< HEAD
 from cogdl.datasets import build_dataset
-=======
 
 def _rwr_trace_to_dgl_graph(g, seed, trace, hidden_size):
     subv = torch.unique(torch.cat(trace)).tolist()
@@ -83,7 +81,6 @@
 
     # TODO netmf can also be part of vertex features
     return g
->>>>>>> cc8163b7
 
 class GraphBatcher:
     def __init__(self, graph_q, graph_k, graph_q_roots, graph_k_roots):
@@ -188,11 +185,12 @@
 
 
 class CogDLGraphDataset(GraphDataset):
-    def __init__(self, dataset, rw_hops=2048, subgraph_size=128, restart_prob=0.6, hidden_size=64):
+    def __init__(self, dataset, rw_hops=64, subgraph_size=64, restart_prob=0.8, hidden_size=32, step_dist=[1.0, 0.0, 0.0]):
         self.rw_hops = rw_hops
         self.subgraph_size = subgraph_size
         self.restart_prob = restart_prob
         self.hidden_size = hidden_size
+        self.step_dist = step_dist
         assert(hidden_size > 1)
 
         class tmp():
@@ -212,16 +210,8 @@
         self.length = sum([g.number_of_nodes() for g in self.graphs])
 
 if __name__ == '__main__':
-<<<<<<< HEAD
     # graph_dataset = GraphDataset()
     graph_dataset = CogDLGraphDataset(dataset="wikipedia")
-=======
-    graph_dataset = GraphDataset(
-            rw_hops=16,
-            subgraph_size=16,
-            restart_prob=0.6,
-            hidden_size=8)
->>>>>>> cc8163b7
     graph_loader = torch.utils.data.DataLoader(
             dataset=graph_dataset,
             batch_size=20,
