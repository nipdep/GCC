#!/usr/bin/env python
# encoding: utf-8
# File Name: gcn.py
# Author: Jiezhong Qiu
# Create Time: 2019/12/13 15:38
# TODO:

import dgl
import dgl.function as fn
import torch
import torch.nn as nn
import torch.nn.functional as F
from dgl.model_zoo.chem.gnn import GCNLayer
from dgl.nn.pytorch import AvgPooling, Set2Set


class UnsupervisedGCN(nn.Module):
    def __init__(
        self, hidden_size=64, num_layer=2, readout="avg", layernorm: bool = False
    ):
        super(UnsupervisedGCN, self).__init__()
        self.layers = nn.ModuleList(
            [
                GCNLayer(
<<<<<<< HEAD
                    hidden_size,
                    hidden_size,
                    F.relu if i + 1 < num_layer else nn.Sequential(),
                    residual=False,
                    batchnorm=False
=======
                    in_feats=hidden_size,
                    out_feats=hidden_size,
                    activation=F.relu if i + 1 < num_layer else None,
                    residual=False,
                    batchnorm=False,
                    dropout=0.0
>>>>>>> 303320cb
                )
                for i in range(num_layer)
            ]
        )
        if readout == "avg":
            self.readout = AvgPooling()
        elif readout == "set2set":
            self.readout = Set2Set(hidden_size, n_iters=6, n_layers=3)
            self.linear = nn.Linear(2 * hidden_size, hidden_size)
        elif readout == "root":
            # HACK: process outside the model part
            self.readout = lambda _, x: x
        else:
            raise NotImplementedError
        self.layernorm = layernorm
        if layernorm:
            self.ln = nn.LayerNorm(hidden_size, elementwise_affine=False)
            # self.ln = nn.BatchNorm1d(hidden_size, affine=False)

    def forward(self, g, feats):
        for layer in self.layers:
            feats = layer(g, feats)
        feats = self.readout(g, feats)
        if isinstance(self.readout, Set2Set):
            feats = self.linear(feats)
        if self.layernorm:
            feats = self.ln(feats)
        return feats


if __name__ == "__main__":
    model = UnsupervisedGCN()
    print(model)
    g = dgl.DGLGraph()
    g.add_nodes(3)
    g.add_edges([0, 0, 1], [1, 2, 2])
    feat = torch.rand(3, 64)
    print(model(g, feat).shape)<|MERGE_RESOLUTION|>--- conflicted
+++ resolved
@@ -22,20 +22,12 @@
         self.layers = nn.ModuleList(
             [
                 GCNLayer(
-<<<<<<< HEAD
-                    hidden_size,
-                    hidden_size,
-                    F.relu if i + 1 < num_layer else nn.Sequential(),
-                    residual=False,
-                    batchnorm=False
-=======
                     in_feats=hidden_size,
                     out_feats=hidden_size,
                     activation=F.relu if i + 1 < num_layer else None,
                     residual=False,
                     batchnorm=False,
                     dropout=0.0
->>>>>>> 303320cb
                 )
                 for i in range(num_layer)
             ]
