--- conflicted
+++ resolved
@@ -2,10 +2,6 @@
   <img src="fig.png" width="500">
   <br />
   <br />
-<<<<<<< HEAD
-  <a href="https://travis-ci.org/THUDM/GCC"><img alt="Build Status" src="https://travis-ci.org/THUDM/GCC.svg?branch=master" /></a>
-=======
->>>>>>> cc5edd49
   <a href="https://github.com/THUDM/GCC/blob/master/LICENSE"><img alt="License" src="https://img.shields.io/github/license/THUDM/GCC" /></a>
   <a href="https://github.com/ambv/black"><img alt="Code Style" src="https://img.shields.io/badge/code%20style-black-000000.svg" /></a>
 </p>
@@ -14,18 +10,9 @@
 
 # GCC: Graph Contrastive Coding
 
-<<<<<<< HEAD
-Original implementation for paper [Graph Contrastive Coding for Structural Graph Representation Pre-Training](TODO).
-
-GCC is a **contrastive learning** framework that implements unsupervised structural graph representation pre-training and achieves state-of-the-art on 10+ datasets on 3 graph mining tasks.
-
-## Quick Start
-
-**Under construction.**
-=======
 Original implementation for paper [Graph Contrastive Coding for Graph Neural Network Pre-Training](https://arxiv.org/abs/2006.09963).
 
-GCC is a **contrastive learning** framework that implements unsupervised structural graph representation pre-training and achieves state-of-the-art on 10+ datasets on 3 graph mining tasks.
+GCC is a **contrastive learning** framework that implements unsupervised structural graph representation pre-training and achieves state-of-the-art on 10 datasets on 3 graph mining tasks.
 
 ## Installation
 
@@ -34,21 +21,16 @@
 ## Quick Start
 
 See [GETTING_STARTED.md](GETTING_STARTED.md).
->>>>>>> cc5edd49
 
 ## Citing GCC
 
 If you use GCC in your research or wish to refer to the baseline results, please use the following BibTeX.
 
 ```
-<<<<<<< HEAD
-
-=======
 @article{qiu2020gcc,
   title={GCC: Graph Contrastive Coding for Graph Neural Network Pre-Training},
   author={Qiu, Jiezhong and Chen, Qibin and Dong, yuxiao and Zhang, Jing and Yang, Hongxia and Ding, Ming and Wang, Kuansan and Tang, Jie},
   journal={arXiv preprint arXiv:2006.09963},
   year={2020}
 }
->>>>>>> cc5edd49
 ```